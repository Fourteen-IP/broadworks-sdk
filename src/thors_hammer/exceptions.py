--- conflicted
+++ resolved
@@ -26,10 +26,7 @@
     """
     Exception raised when an ErrorResponse is received and decoded.
     """
-<<<<<<< HEAD
-
-=======
->>>>>>> b17ef52b
+    
     pass
 
 
@@ -38,10 +35,7 @@
     """
     Exception raised when nothing is head back from the server.
     """
-<<<<<<< HEAD
-
-=======
->>>>>>> b17ef52b
+    
     pass
 
 
@@ -50,10 +44,7 @@
     """
     Exception raised when life becomes too much for the software.
     """
-<<<<<<< HEAD
 
-=======
->>>>>>> b17ef52b
     pass
 
 
@@ -62,10 +53,7 @@
     """
     Exception raised when life becomes too much for the software.
     """
-<<<<<<< HEAD
 
-=======
->>>>>>> b17ef52b
     pass
 
 
@@ -74,10 +62,7 @@
     """
     Exception raised when a required attribute is missing.
     """
-<<<<<<< HEAD
 
-=======
->>>>>>> b17ef52b
     pass
 
 
@@ -86,7 +71,6 @@
     """
     Exception raised when additional elements passed to __init__
     """
-<<<<<<< HEAD
 
     pass
 
@@ -124,6 +108,4 @@
     Exception raised when the SOAP Client fails to initiate.
     """
 
-=======
->>>>>>> b17ef52b
     pass