import asyncio
import socket
import requests
import ssl
import select
import logging
from abc import ABC, abstractmethod
from typing import Union, Tuple

from thors_hammer.exceptions import (
    THErrorSocketInitialisation,
    THErrorSendRequestFailed,
    THErrorSocketTimeout,
    THErrorClientInitialisation,
)
from thors_hammer.commands.base_command import OCICommand as BroadworksCommand
<<<<<<< HEAD

from lxml import etree, builder
from zeep import Client, Settings, Transport
from zeep import AsyncClient as AsyncClientZeep
from zeep.transports import AsyncTransport
from httpx import AsyncClient as AsyncClientHttpx
from httpx import Client as ClientHttpx
=======
>>>>>>> 640858b4

from lxml import etree, builder
from zeep import Client, Settings, Transport
from zeep import AsyncClient as AsyncClientZeep
from zeep.transports import AsyncTransport
from httpx import AsyncClient as AsyncClientHttpx
from httpx import Client as ClientHttpx

class BaseRequester(ABC):
    """Base class for all requesters.

    Args:
        logger (logging.Logger): The logger of the requester.
        host (str): The host of the server.
        port (int): The port of the server.
        timeout (int): The timeout of the requester.
        session_id (str): The session id of the requester.
    """

    def __init__(
        self,
        logger: logging.Logger,
        host: str,
        port: int,
        timeout: int,
        session_id: str,
        ssl: bool,
    ):
        self.logger = logger
        self.host = host
        self.port = port
        self.timeout = timeout
        self.session_id = session_id
        self.ssl = ssl

    @abstractmethod
    def send_request(
        self, command: BroadworksCommand
    ) -> Union[str, Tuple[Exception, Exception]]:
        """Sends a request to the server.

        Args:
            command (BroadworksCommand): The command to send to the server.
        """
        pass

    @abstractmethod
    def connect(self):
        """Connects to the server."""
        pass

    @abstractmethod
    def disconnect(self):
        """Disconnects from the server."""
        pass

    def build_oci_xml(self, command: BroadworksCommand) -> bytes:
        """Builds an OCI XML request from the given BroadworksCommand.

        Constructs an XML document with a session ID and the encoded command,
        wrapped in a BroadsoftDocument element with the OCI protocol.

        Args:
            command (BroadworksCommand): The command to be encoded into the XML.

        Returns:
            bytes: The serialized XML document as bytes, encoded with ISO-8859-1.
        """

        ElementMaker = builder.ElementMaker(
            namespace="C",
            nsmap={None: "C", "xsi": "http://www.w3.org/2001/XMLSchema-instance"},
        )

        session_id = etree.Element("sessionId")
        session_id.text = str(self.session_id)

        session_id.set("xmlns", "")

        command = etree.fromstring(command.encode("ISO-8859-1"))

        broadsoft_doc = ElementMaker.BroadsoftDocument(
            session_id, command, protocol="OCI"
        )

        return etree.tostring(
            broadsoft_doc, xml_declaration=True, encoding="ISO-8859-1"
        )

    def __del__(self):
        self.disconnect()


class SyncTCPRequester(BaseRequester):
    """A synchronous TCP requester for BroadWorks OCI-P.

    This class manages a synchronous connection to a BroadWorks Application
    Server. It will open a TCP Socket connection, using 2209 for an SSL wrapped
    socket for encrypted traffic.

    Args:
        logger (logging.Logger): An instance of `logging.Logger` for logging messages.
        host (str): The hostname or IP address of the BroadWorks server.
        port (int): The port for the OCI-P interface, defaults to 2209.
        timeout (int): The timeout for HTTP requests in seconds, defaults to 10.
        session_id (str): The session ID for an established OCI-P session.
    """

    def __init__(
        self,
        logger: logging.Logger,
        host: str,
        port: int = 2209,
        timeout: int = 30,
        session_id: str = None,
        ssl: bool = True,
    ):
        self.sock = None
        super().__init__(
            logger=logger,
            host=host,
            port=port,
            timeout=timeout,
            session_id=session_id,
            ssl=ssl,
        )
        self.connect()

    def connect(self):
        """
        Opens a TCP Socket connection to the Server

        Returns:
            THErrorSocketInitialisation if the Socket fails to open
        """
        if self.sock is None:
            try:
                if self.ssl:
                    raw_sock = socket.create_connection(
                        (self.host, self.port), timeout=self.timeout
                    )
                    context = ssl.create_default_context()
                    self.sock = context.wrap_socket(raw_sock, server_hostname=self.host)
                else:
                    self.sock = socket.socket(socket.AF_INET, socket.SOCK_STREAM)
                    self.sock.settimeout(self.timeout)
                    self.sock.connect((self.host, self.port))
            except Exception as e:
                self.logger.error(
                    f"Failed to initiate socket on {self.__class__.__name__}: {e}"
                )
                return (THErrorSocketInitialisation, e)
            finally:
                self.logger.info(
                    f"Initiated socket on {self.__class__.__name__}: {self.host}:{self.port}"
                )

    def disconnect(self):
        """Disconnects from the server."""
        if self.sock:
            try:
                self.sock.close()
            except Exception as e:
                self.logger.warning(
                    f"Exception: {e} was raised when attemping to close {self.__class__.__name__}, but was ignored."
                )
                pass  # Pass as this is expected behaviour, but better to put a warning.
            finally:
                self.sock = None

    def send_request(
        self, command: BroadworksCommand
    ) -> Union[str, Tuple[Exception, Exception]]:
        """Sends a request to the server.

        Args:
            command (BroadworksCommand): The command to send to the server.

        Returns:
            Any: The response from the server.
        """
        try:
            if self.sock is None and isinstance(
                (connection := self.connect()), tuple
            ):  # If it returns the exception tuple, we return it again
                return connection

            command_bytes = self.build_oci_xml(command)

            self.sock.sendall(command_bytes + b"\n")

            content = b""
            while True:
                readable, _, _ = select.select([self.sock], [], [], self.timeout)
                if not readable:
                    break

                chunk = self.sock.recv(4096)
                if not chunk:
                    break
                content += chunk

                if b"</BroadsoftDocument>" in content:
                    break

            return content.rstrip(b"\0").decode("ISO-8859-1")
        except socket.timeout as e:
            self.logger.error(f"Socket timed out: {self.__class__.__name__}: {e}")
            return (THErrorSocketTimeout, e)
        except Exception as e:
            return (THErrorSendRequestFailed, e)

    # def __del__(self):
    #     self.disconnect()


class SyncSOAPRequester(BaseRequester):
    """A synchronous SOAP requester for BroadWorks OCI-P.

    This class manages a synchronous connection to a BroadWorks Application
    Server, handling the wrapping of OCI commands into SOAP envelopes and
    returning the response.

    Args:
        logger (logging.Logger): An instance of `logging.Logger` for logging messages.
        host (str): The hostname or IP address of the BroadWorks server.
        port (int): The port for the OCI-P interface, defaults to 2209.
        timeout (int): The timeout for HTTP requests in seconds, defaults to 10.
        session_id (str): The session ID for an established OCI-P session.
    """

    def __init__(
        self,
        logger: logging.Logger,
        host: str,
        port: int = 2209,
        timeout: int = 10,
        session_id: str = None,
        ssl: bool = True,
    ):
        self.client = None
        self.zclient = None
        super().__init__(
            logger=logger,
            host=host,
            port=port,
            timeout=timeout,
            session_id=session_id,
            ssl=ssl,
        )
        self.connect()

    def connect(self):
        """
        Opens a HTTP Client connection to the Server.

        Returns:
            THErrorClientInitialisation if the client fails to open.
        """
        if self.client is None:
            try:
                self.client = requests.sessions.Session()
                settings = Settings(strict=False, xml_huge_tree=True)
                transport = Transport(session=self.client, timeout=self.timeout)
                self.zclient = Client(
                    wsdl=f"{self.host}?wsdl", transport=transport, settings=settings
                )
                self.logger.info(
                    f"Initiated socket on {self.__class__.__name__}: {self.host}:{self.port}"
                )
            except Exception as e:
                self.logger.error(
                    f"Failed to initiate client on {self.__class__.__name__}: {e}"
                )
                return (THErrorClientInitialisation, e)

    def disconnect(self):
        """Disconnects from the server."""
        if self.client:
            try:
                self.client.close()
            except Exception as e:
                self.logger.warning(
                    f"Exception: {e} was raised when attempting to close {self.__class__.__name__}, but was ignored."
                )
                pass
            finally:
                self.client = None

    def send_request(
        self, command: BroadworksCommand
    ) -> Union[str, Tuple[Exception, Exception]]:
        """Sends a request to the server.

        Args:
            command (BroadworksCommand): The command to send to the server.

        Returns:
            Any: The response from the server.
        """
        try:
            response = self.zclient.service.processOCIMessage(
                self.build_oci_xml(command)
            )

            return response
        except Exception as e:
            self.logger.error(
                f"Failed to send command over {self.__class__.__name__}: {e}"
            )
            return (THErrorSendRequestFailed, e)

    # def __del__(self):
    #     self.disconnect()


class AsyncTCPRequester(BaseRequester):
    """An asynchronous TCP requester for BroadWorks OCI-P.

    This class manages an asynchronous connection to a BroadWorks Application
    Server. It will open a TCP Socket connection, using 2209 for an SSL wrapped
    socket for encrypted traffic.

    Args:
        session_id (str): The session ID passed to keep the session alive.
        logger (logging.Logger): An instance of `logging.Logger` for logging messages.
        host (str): The hostname or IP address of the BroadWorks server.
        port (int): The port for the OCI-P interface, defaults to 2209.
        timeout (int): The timeout for HTTP requests in seconds, defaults to 10.
    """

    def __init__(
        self,
        logger: logging.Logger,
        host: str,
        port: int = 2209,
        timeout: int = 10,
        session_id: str = None,
        ssl: bool = True,
    ):
        self.reader = None
        self.writer = None
        super().__init__(
            logger=logger,
            host=host,
            port=port,
            timeout=timeout,
            session_id=session_id,
            ssl=ssl,
        )
        self.connect()

    async def connect(self):
        """Connects to the server."""
        if self.reader is None and self.writer is None:
            try:
                if self.ssl:  # SSL
                    context = ssl.create_default_context()
                    self.reader, self.writer = await asyncio.wait_for(
                        asyncio.open_connection(
                            host=self.host, port=self.port, ssl=context
                        ),
                        timeout=self.timeout,
                    )
                    self.logger.info(
                        f"Initiated socket on {self.__class__.__name__}: {self.host}:{self.port}"
                    )
                else:
                    self.reader, self.writer = await asyncio.wait_for(
                        asyncio.open_connection(self.host, self.port),
                        timeout=self.timeout,
                    )
            except Exception as e:
                self.logger.error(
                    f"Failed to initiate socket on {self.__class__.__name__}: {e}"
                )
                return (THErrorSocketInitialisation, e)

    async def disconnect(self):
        """Disconnects from the server."""
        if self.reader and self.writer:
            try:
                self.writer.close()
                await self.writer.wait_closed()
            except Exception as e:
                self.logger.warning(
                    f"Exception: {e} was raised when attemping to close {self.__class__.__name__}, but was ignored."
                )
                pass
            finally:
                self.writer = None
                self.reader = None

    async def send_request(
        self, command: BroadworksCommand
    ) -> Union[str, Tuple[Exception, Exception]]:
        """Sends a request to the server.

        Args:
            command (BroadworksCommand): The command to send to the server.

        Returns:
            Any: The response from the server.
        """
        try:
            if self.reader or self.writer is None:
                result = await self.connect()
                if isinstance(result, tuple):  # Error returned
                    return result

            command = await command

            command_bytes = self.build_oci_xml(command)
            self.writer.write(command_bytes + b"\0")
            await self.writer.drain()

            content = b""
            while True:
                try:
                    chunk = await asyncio.wait_for(
                        self.reader.read(4096), timeout=self.timeout
                    )
                except asyncio.TimeoutError as e:
                    self.logger.error(
                        f"Socket read timed out in {self.__class__.__name__}: {e}"
                    )
                    return (THErrorSocketTimeout, e)

                if not chunk:
                    break

                content += chunk
                if b"</BroadsoftDocument>" in content:
                    break
            return content.rstrip(b"\0").decode("ISO-8859-1")

        except Exception as e:
            self.logger.error(
                f"Failed to send command over {self.__class__.__name__}: {e}"
            )
            return (THErrorSendRequestFailed, e)


class AsyncSOAPRequester(BaseRequester):
    """An asynchronous SOAP requester for BroadWorks OCI-P.

    This class manages an asynchronous connection to a BroadWorks Application
    Server, handling the wrapping of OCI commands into SOAP envelopes and
    returning the response.

    Args:
        logger (logging.Logger): An instance of `logging.Logger` for logging messages.
        host (str): The hostname or IP address of the BroadWorks server.
        port (int): The port for the OCI-P interface, defaults to 2209.
        timeout (int): The timeout for HTTP requests in seconds, defaults to 10.
    """

    def __init__(
        self,
        logger: logging.Logger,
        host: str,
        port: int = 2209,
        timeout: int = 10,
        session_id: str = None,
        ssl: bool = True,
    ):
        self.async_client = None
        self.wsdl_client = None
        self.zeep_client = None
        super().__init__(
            logger=logger,
            host=host,
            port=port,
            timeout=timeout,
            session_id=session_id,
            ssl=ssl,
        )
        self.connect()

    async def connect(self):
        """Connects to the server."""
        if None not in (self.async_client, self.wsdl_client, self.zeep_client):
            pass
        try:
            self.async_client = AsyncClientHttpx()
            self.wsdl_client = ClientHttpx()
            # Zeep fetches the WSDL synchronously, but actual requests are asynchronous, so we must have a Sync and Async Httpx Client.

            settings = Settings(strict=False, xml_huge_tree=True)
            transport = AsyncTransport(
                client=self.async_client,
                wsdl_client=self.wsdl_client,
                timeout=self.timeout,
            )

            self.zeep_client = AsyncClientZeep(
                wsdl=f"{self.host}?wsdl", transport=transport, settings=settings
            )

        except Exception as e:
            self.logger.error(
                f"Failed to initiate client on {self.__class__.__name__}: {e}"
            )
            return (THErrorClientInitialisation, e)

    async def disconnect(self):
        """Disconnects from the server."""
        if self.client:
            try:
                self.client.close()
            except Exception as e:
                self.logger.warning(
                    f"Exception: {e} was raised when attemping to close {self.__class__.__name__}, but was ignored."
                )
                pass
            finally:
                self.client = None

    async def send_request(
        self, command: BroadworksCommand
    ) -> Union[str, Tuple[Exception, Exception]]:
        """Sends a request to the server.

        Args:
            command (BroadworksCommand): The command to send to the server.

        Returns:
            Any: The response from the server.
        """
        if None in (self.async_client, self.wsdl_client, self.zeep_client):
            connection = await self.connect()
            if isinstance(connection, tuple):
                return connection

        command = await command

        try:
            response = await self.zeep_client.service.processOCIMessage(
                self.build_oci_xml(command)
            )

            return response
        except Exception as e:
            self.logger.error(
                f"Failed to send command over {self.__class__.__name__}: {e}"
            )
            return (THErrorSendRequestFailed, e)


def create_requester(
    logger: logging.Logger,
    session_id: str,
    host: str,
    port: int,
    conn_type: str = "SOAP",
    async_: bool = True,
    timeout: int = 10,
    ssl: bool = True,
) -> BaseRequester:
    """Factory function to create a requester.

    Args:
        logger (logging.Logger): The logger to use.
        session_id (str): The session ID to use.
        host (str): The host to connect to.
        port (int): The port to connect to.
        conn_type (str): The connection type to use.
        async_ (bool): Whether to use an asynchronous requester.
        timeout (int): The timeout to use.

    Returns:
        BaseRequester: The created requester.
    """
    if conn_type == "SOAP":
        if async_:
            return AsyncSOAPRequester(
                host=host,
                port=port,
                timeout=timeout,
                logger=logger,
                session_id=session_id,
                ssl=ssl,
            )
        else:
            return SyncSOAPRequester(
                host=host,
                port=port,
                timeout=timeout,
                logger=logger,
                session_id=session_id,
                ssl=ssl,
            )
    elif conn_type == "TCP":
        if async_:
            return AsyncTCPRequester(
                host=host,
                port=port,
                timeout=timeout,
                logger=logger,
                session_id=session_id,
                ssl=ssl,
            )
        else:
            return SyncTCPRequester(
                host=host,
                port=port,
                timeout=timeout,
                logger=logger,
                session_id=session_id,
                ssl=ssl,
            )<|MERGE_RESOLUTION|>--- conflicted
+++ resolved
@@ -14,16 +14,6 @@
     THErrorClientInitialisation,
 )
 from thors_hammer.commands.base_command import OCICommand as BroadworksCommand
-<<<<<<< HEAD
-
-from lxml import etree, builder
-from zeep import Client, Settings, Transport
-from zeep import AsyncClient as AsyncClientZeep
-from zeep.transports import AsyncTransport
-from httpx import AsyncClient as AsyncClientHttpx
-from httpx import Client as ClientHttpx
-=======
->>>>>>> 640858b4
 
 from lxml import etree, builder
 from zeep import Client, Settings, Transport
