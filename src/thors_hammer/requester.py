--- conflicted
+++ resolved
@@ -1,44 +1,26 @@
-# this will be resposnsible for sending and receiving data from the API
-<<<<<<< HEAD
-=======
 import asyncio
->>>>>>> ca794705
 import socket
 import requests
 import ssl
 import select
 import logging
-<<<<<<< HEAD
 from abc import ABC, abstractmethod
-import xml.etree.ElementTree as ET
-from typing import Any, Union, Tuple
-
+from typing import Union, Tuple
+
+from thors_hammer.exceptions import (
+    THErrorSocketInitialisation,
+    THErrorSendRequestFailed,
+    THErrorSocketTimeout,
+    THErrorClientInitialisation,
+)
 from thors_hammer.commands.base_command import OCICommand as BroadworksCommand
-from thors_hammer.exceptions import (
-=======
+
 from lxml import etree, builder
 from zeep import Client, Settings, Transport
 from zeep import AsyncClient as AsyncClientZeep
 from zeep.transports import AsyncTransport
 from httpx import AsyncClient as AsyncClientHttpx
 from httpx import Client as ClientHttpx
-from exceptions import (
->>>>>>> ca794705
-    THErrorSocketInitialisation,
-    THErrorSendRequestFailed,
-    THErrorSocketTimeout,
-    THErrorClientInitialisation,
-)
-<<<<<<< HEAD
-=======
-from typing import Union, Tuple
-from commands.base_command import OCICommand as BroadworksCommand
-from abc import ABC, abstractmethod
->>>>>>> ca794705
-
-from html import unescape
-import httpx 
-import asyncio
 
 class BaseRequester(ABC):
     """Base class for all requesters.
