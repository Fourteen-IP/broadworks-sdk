[build-system]
requires = ["setuptools", "wheel"]
build-backend = "setuptools.build_meta"

[project]
<<<<<<< HEAD
name = "thors-hammer"
=======
name = "thorz-hammer"
>>>>>>> b17ef52b
version = "0.0.1"
description = "Add your description here"
readme = "README.md"
requires-python = ">=3.12"
license = { file = "LICENSE" }
authors = [
    { name = "Jordan Prescott", email = "devteam@fourteenip.com" },
    { name = "Michael Clarke", email = "devteam@fourteenip.com" },
    { name = "Billy Kelly", email = "devteam@fourteenip.com" },
]
classifiers = [
    # Development Status
    "Development Status :: 4 - Beta",
    # Target Audience
    "Intended Audience :: Developers",
    # License
    "License :: OSI Approved :: MIT License",
    # Programming Languages
    "Programming Language :: Python",
    "Programming Language :: Python :: 3",
    "Programming Language :: Python :: 3.9",
    "Programming Language :: Python :: 3.10",
    "Programming Language :: Python :: 3.12",
    # Operating Systems
    "Operating System :: OS Independent",

    "Topic :: Software Development :: Libraries",
    "Topic :: Utilities",
]
keywords = ["broadworks", "oci", "soap", "telephony", "voip"]

dependencies = [
<<<<<<< HEAD
    "asyncio>=3.4.3",
    "attrs>=21.4.0",
    "httpx>=0.28.1",
    "pydantic>=2.11.7",
=======
    "attrs>=21.4.0",
>>>>>>> b17ef52b
    "requests>=2.32.3",
    "zeep>=4.3.1",
]

[dependency-groups]
<<<<<<< HEAD
dev = ["pytest>=8.3.4", "ruff>=0.8.1"]

[tool.pytest.ini_options]
testpaths = ["tests"]
python_files = ["test_*.py", "*_test.py"]
pythonpath = ["src"]
addopts = "-ra -q"
filterwarnings = ["ignore::DeprecationWarning", "ignore::UserWarning"]
=======
dev = [
    "mkdocs>=1.6.1",
    "mkdocs-material>=9.6.15",
    "mkdocstrings[python]>=0.29.1",
    "pymdown-extensions>=10.16",
    "pytest>=8.3.4",
    "ruff>=0.8.1",
]
>>>>>>> b17ef52b
<|MERGE_RESOLUTION|>--- conflicted
+++ resolved
@@ -3,11 +3,7 @@
 build-backend = "setuptools.build_meta"
 
 [project]
-<<<<<<< HEAD
-name = "thors-hammer"
-=======
 name = "thorz-hammer"
->>>>>>> b17ef52b
 version = "0.0.1"
 description = "Add your description here"
 readme = "README.md"
@@ -40,20 +36,16 @@
 keywords = ["broadworks", "oci", "soap", "telephony", "voip"]
 
 dependencies = [
-<<<<<<< HEAD
     "asyncio>=3.4.3",
     "attrs>=21.4.0",
     "httpx>=0.28.1",
     "pydantic>=2.11.7",
-=======
     "attrs>=21.4.0",
->>>>>>> b17ef52b
     "requests>=2.32.3",
     "zeep>=4.3.1",
 ]
 
 [dependency-groups]
-<<<<<<< HEAD
 dev = ["pytest>=8.3.4", "ruff>=0.8.1"]
 
 [tool.pytest.ini_options]
@@ -62,7 +54,7 @@
 pythonpath = ["src"]
 addopts = "-ra -q"
 filterwarnings = ["ignore::DeprecationWarning", "ignore::UserWarning"]
-=======
+
 dev = [
     "mkdocs>=1.6.1",
     "mkdocs-material>=9.6.15",
@@ -70,5 +62,4 @@
     "pymdown-extensions>=10.16",
     "pytest>=8.3.4",
     "ruff>=0.8.1",
-]
->>>>>>> b17ef52b
+]